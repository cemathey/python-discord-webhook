--- conflicted
+++ resolved
@@ -9,13 +9,8 @@
 os.chdir(os.path.normpath(os.path.join(os.path.abspath(__file__), os.pardir)))
 
 setup(
-<<<<<<< HEAD
-    name='discord-webhook',
-    version='0.15.0',
-=======
     name="discord-webhook",
     version="0.14.0",
->>>>>>> df33789f
     packages=find_packages(),
     include_package_data=True,
     license="MIT License",
