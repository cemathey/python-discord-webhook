--- conflicted
+++ resolved
@@ -1,15 +1,11 @@
-<<<<<<< HEAD
-class ColorNotInRangeException(Exception):
-=======
 from typing import Union
 
 
 class ColourNotInRangeException(Exception):
->>>>>>> df33789f
     """
-    A valid color must take an integer value between 0 and 16777216 inclusive
+    A valid colour must take an integer value between 0 and 16777216 inclusive
 
-    This Exception will be raised when a color is not in that range.
+    This Exception will be raised when a colour is not in that range.
     """
 
     color: Union[str, int]
